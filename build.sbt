import com.softwaremill.SbtSoftwareMillCommon.commonSmlBuildSettings

val sttpVersion = "3.7.4"
val zioJsonVersion = "0.3.0-RC11"

lazy val commonSettings = commonSmlBuildSettings ++ Seq(
  organization := "com.softwaremill.saft",
  scalaVersion := "3.1.3"
)

lazy val rootProject = (project in file("."))
  .settings(commonSettings: _*)
  .settings(publishArtifact := false, name := "saft")
  .aggregate(zio, loom)

lazy val zio: Project = (project in file("zio"))
  .settings(commonSettings: _*)
  .settings(
    name := "zio",
    libraryDependencies ++= Seq(
      "dev.zio" %% "zio" % "2.0.2",
      "dev.zio" %% "zio-logging" % "2.1.0",
      "io.d11" %% "zhttp" % "2.0.0-RC10",
<<<<<<< HEAD
      "dev.zio" %% "zio-json" % zioJsonVersion,
      "com.softwaremill.sttp.client3" %% "zio" % sttpVersion,
      "dev.zio" %% "zio-test" % "2.0.1" % Test,
      "dev.zio" %% "zio-test-sbt" % "2.0.1" % Test
=======
      "dev.zio" %% "zio-json" % "0.3.0-RC11",
      "com.softwaremill.sttp.client3" %% "zio" % "3.7.6",
      "dev.zio" %% "zio-test" % "2.0.2" % Test,
      "dev.zio" %% "zio-test-sbt" % "2.0.2" % Test
>>>>>>> 2c53e1e5
    ),
    testFrameworks += new TestFramework("zio.test.sbt.ZTestFramework")
  )

lazy val loom: Project = (project in file("loom"))
  .settings(commonSettings: _*)
  .settings(
    name := "loom",
    libraryDependencies ++= Seq(
      "ch.qos.logback" % "logback-classic" % "1.3.0-beta0",
      "com.typesafe.scala-logging" %% "scala-logging" % "3.9.4",
      "dev.zio" %% "zio-json" % zioJsonVersion,
      "org.eclipse.jetty" % "jetty-server" % "11.0.11",
      "org.scalatest" %% "scalatest" % "3.2.13" % Test
    ),
    javaOptions += "--enable-preview --add-modules jdk.incubator.concurrent",
    run / fork := true
  )<|MERGE_RESOLUTION|>--- conflicted
+++ resolved
@@ -1,6 +1,6 @@
 import com.softwaremill.SbtSoftwareMillCommon.commonSmlBuildSettings
 
-val sttpVersion = "3.7.4"
+val sttpVersion = "3.7.6"
 val zioJsonVersion = "0.3.0-RC11"
 
 lazy val commonSettings = commonSmlBuildSettings ++ Seq(
@@ -21,17 +21,10 @@
       "dev.zio" %% "zio" % "2.0.2",
       "dev.zio" %% "zio-logging" % "2.1.0",
       "io.d11" %% "zhttp" % "2.0.0-RC10",
-<<<<<<< HEAD
       "dev.zio" %% "zio-json" % zioJsonVersion,
       "com.softwaremill.sttp.client3" %% "zio" % sttpVersion,
-      "dev.zio" %% "zio-test" % "2.0.1" % Test,
-      "dev.zio" %% "zio-test-sbt" % "2.0.1" % Test
-=======
-      "dev.zio" %% "zio-json" % "0.3.0-RC11",
-      "com.softwaremill.sttp.client3" %% "zio" % "3.7.6",
       "dev.zio" %% "zio-test" % "2.0.2" % Test,
       "dev.zio" %% "zio-test-sbt" % "2.0.2" % Test
->>>>>>> 2c53e1e5
     ),
     testFrameworks += new TestFramework("zio.test.sbt.ZTestFramework")
   )
