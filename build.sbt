import com.softwaremill.SbtSoftwareMillCommon.commonSmlBuildSettings

lazy val commonSettings = commonSmlBuildSettings ++ Seq(
  organization := "com.softwaremill.saft",
  scalaVersion := "3.1.3"
)

lazy val rootProject = (project in file("."))
  .settings(commonSettings: _*)
  .settings(publishArtifact := false, name := "saft")
  .aggregate(zio)

lazy val zio: Project = (project in file("zio"))
  .settings(commonSettings: _*)
  .settings(
    name := "zio",
    libraryDependencies ++= Seq(
      "dev.zio" %% "zio" % "2.0.1",
      "dev.zio" %% "zio-logging" % "2.1.0",
      "io.d11" %% "zhttp" % "2.0.0-RC10",
      "dev.zio" %% "zio-json" % "0.3.0-RC11",
<<<<<<< HEAD
      "com.softwaremill.sttp.client3" %% "zio" % "3.7.2",
      "dev.zio" %% "zio-test" % "2.0.1" % Test,
      "dev.zio" %% "zio-test-sbt" % "2.0.1" % Test
=======
      "com.softwaremill.sttp.client3" %% "zio" % "3.7.4",
      "dev.zio" %% "zio-test" % "2.0.0" % Test,
      "dev.zio" %% "zio-test-sbt" % "2.0.0" % Test
>>>>>>> 30d39611
    ),
    testFrameworks += new TestFramework("zio.test.sbt.ZTestFramework")
  )<|MERGE_RESOLUTION|>--- conflicted
+++ resolved
@@ -19,15 +19,9 @@
       "dev.zio" %% "zio-logging" % "2.1.0",
       "io.d11" %% "zhttp" % "2.0.0-RC10",
       "dev.zio" %% "zio-json" % "0.3.0-RC11",
-<<<<<<< HEAD
-      "com.softwaremill.sttp.client3" %% "zio" % "3.7.2",
+      "com.softwaremill.sttp.client3" %% "zio" % "3.7.4",
       "dev.zio" %% "zio-test" % "2.0.1" % Test,
       "dev.zio" %% "zio-test-sbt" % "2.0.1" % Test
-=======
-      "com.softwaremill.sttp.client3" %% "zio" % "3.7.4",
-      "dev.zio" %% "zio-test" % "2.0.0" % Test,
-      "dev.zio" %% "zio-test-sbt" % "2.0.0" % Test
->>>>>>> 30d39611
     ),
     testFrameworks += new TestFramework("zio.test.sbt.ZTestFramework")
   )